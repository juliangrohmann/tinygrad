from __future__ import annotations
<<<<<<< HEAD
import subprocess, hashlib, tempfile, ctypes, ctypes.util, functools, re
from pathlib import Path
from io import BytesIO
=======
import ctypes, ctypes.util, functools
>>>>>>> 83a2543c
from typing import Tuple, Optional, List
from tinygrad.helpers import DEBUG, getenv, from_mv, init_c_var, init_c_struct_t
from tinygrad.device import Compiled, BufferOptions, LRUAllocator
from tinygrad.renderer.cstyle import CUDARenderer
from tinygrad.renderer.assembly import PTXRenderer
<<<<<<< HEAD
from CuAsm import CubinFile, CuAsmParser, CuAsmLogger

if getenv("IOCTL"): import extra.nv_gpu_driver.nv_ioctl  # noqa: F401

def pretty_ptx(s):
  # all expressions match `<valid_before><expr><valid_after>` and replace it with `<valid_before>color(<expr>)<valid_after>`
  s = re.sub(r'([!@<\[\s,\+\-;\n])((?:[_%$][\w%\$_]+(?:\.[xyz])?\:?)|(?:buf\d+))([<>\]\s,\+\-;\n\)])', lambda m:m[1]+colored(m[2], "blue")+m[3], s, flags=re.M) # identifiers  # noqa: E501
  s = re.sub(r'(.)((?:b|s|u|f)(?:8|16|32|64)|pred)([\.\s])', lambda m:m[1]+colored(m[2], "green")+m[3], s, flags=re.M) # types
  s = re.sub(r'^(\s*)([\w]+)(.*?;$)', lambda m:m[1]+colored(m[2], "yellow")+m[3], s, flags=re.M) # instructions
  s = re.sub(r'([<>\[\]\s,\+\-;])((?:0[fF][0-9a-fA-F]{8})|(?:[0-9]+)|(?:0[xX][0-9a-fA-F]+))([<>\[\]\s,\+\-;])', lambda m:m[1]+colored(m[2], "yellow")+m[3], s, flags=re.M) # numbers  # noqa: E501
  s = re.sub(r'(\.)(param|reg|global)', lambda m:m[1]+colored(m[2], "magenta"), s, flags=re.M) # space
  s = re.sub(r'(\.)(version|target|address_size|visible|entry)', lambda m:m[1]+colored(m[2], "magenta"), s, flags=re.M) # derivatives
  return s

CUDACPU = getenv("CUDACPU") == 1
if CUDACPU:
  gpuocelot_lib = ctypes.CDLL(ctypes.util.find_library("gpuocelot"))
  gpuocelot_lib.ptx_run.argtypes = [ctypes.c_char_p, ctypes.c_int, ctypes.POINTER(ctypes.c_void_p), ctypes.c_int, ctypes.c_int, ctypes.c_int, ctypes.c_int, ctypes.c_int, ctypes.c_int, ctypes.c_int]  # noqa: E501
  cuda.cuLaunchKernel = lambda src, gx, gy, gz, lx, ly, lz, shared, stream, unused_extra, args: gpuocelot_lib.ptx_run(src, len(args), (ctypes.c_void_p * len(args))(*[ctypes.cast(x, ctypes.c_void_p) for x in args]), lx, ly, lz, gx, gy, gz, shared)  # type: ignore  # noqa: E501
=======
from tinygrad.runtime.autogen import cuda
from tinygrad.runtime.support.compiler_cuda import cuda_disassemble, pretty_ptx, CUDACompiler, PTXCompiler, PTX
if getenv("IOCTL"): import extra.nv_gpu_driver.nv_ioctl  # noqa: F401  # pylint: disable=unused-import
>>>>>>> 83a2543c

def check(status):
  if status != 0: raise RuntimeError(f"CUDA Error {status}, {ctypes.string_at(init_c_var(ctypes.POINTER(ctypes.c_char)(), lambda x: cuda.cuGetErrorString(status, ctypes.byref(x)))).decode()}")  # noqa: E501

def encode_args(args, vals) -> Tuple[ctypes.Structure, ctypes.Array]:
  c_args = init_c_struct_t(tuple([(f'f{i}', cuda.CUdeviceptr_v2) for i in range(len(args))] +
                                 [(f'v{i}', ctypes.c_int) for i in range(len(vals))]))(*args, *vals)
  vargs = (ctypes.c_void_p * 5)(ctypes.c_void_p(1), ctypes.cast(ctypes.byref(c_args), ctypes.c_void_p), ctypes.c_void_p(2),
                                ctypes.cast(ctypes.pointer(ctypes.c_size_t(ctypes.sizeof(c_args))), ctypes.c_void_p), ctypes.c_void_p(0))
  return c_args, vargs

def cu_time_execution(cb, enable=False) -> Optional[float]:
  if not enable: return cb()
  evs = [init_c_var(cuda.CUevent(), lambda x: cuda.cuEventCreate(ctypes.byref(x), 0)) for _ in range(2)]
  cuda.cuEventRecord(evs[0], None)
  cb()
  cuda.cuEventRecord(evs[1], None)
  check(cuda.cuEventSynchronize(evs[1]))
  cuda.cuEventElapsedTime(ctypes.byref(ret := ctypes.c_float()), evs[0], evs[1])
  for ev in evs: cuda.cuEventDestroy_v2(ev)
  return ret.value * 1e-3

<<<<<<< HEAD
def _get_bytes(arg, get_str, get_sz, check) -> bytes:
  sz = init_c_var(ctypes.c_size_t(), lambda x: check(get_sz(arg, ctypes.byref(x))))
  return ctypes.string_at(init_c_var(ctypes.create_string_buffer(sz.value), lambda x: check(get_str(arg, x))), size=sz.value)

class SASSCompiler(Compiler):
  def __init__(self, arch:str):
    self.arch = arch
    self.version = "7.8" if arch >= "sm_89" else "7.5"
    super().__init__(f"compile_sass_{self.arch}")
  def compile(self, src:str) -> bytes:
    fn = (Path(tempfile.gettempdir()) / f"cuasm_{hashlib.md5(src.encode()).hexdigest()}").as_posix()
    with open(fn + ".cuasm", "w") as f: f.write(src)
    if out_dir := getenv("WRITE_SRC", ""):
      out_dir = Path(out_dir)
      out_dir.mkdir(parents=True, exist_ok=True)
      with open(out_dir / "rendered.cuasm", "w") as f:
        f.write(src)
    ret = BytesIO()
    cap = CuAsmParser()
    cap.parse(fn + ".cuasm")
    cap.saveAsCubin(ret)
    return bytes(ret.getbuffer())

class CuAsmCompiler(Compiler):
  def __init__(self, arch:str):
    self.arch = arch
    self.version = "7.8" if arch >= "sm_89" else "7.5"
    super().__init__(f"compile_cuasm_{self.arch}")
  def compile(self, src:str) -> bytes:
    print("cuasm compile")
    fn = (Path(tempfile.gettempdir()) / f"cu_buf_{hashlib.md5(src.encode()).hexdigest()}").as_posix()
    with open(fn + ".cu", "w") as f: f.write(src)
    subprocess.run(["nvcc", "--cubin", "-arch=sm_89", "-o", fn + ".cubin", fn + ".cu"], stdout=subprocess.DEVNULL, stderr=subprocess.DEVNULL)
    CubinFile(fn + ".cubin").saveAsCuAsm(fn + ".cuasm")
    ret = BytesIO()
    cap = CuAsmParser()
    cap.parse(fn + ".cuasm")
    cap.saveAsCubin(ret)
    if out_dir := getenv("WRITE_SRC", ""):
      out_dir = Path(out_dir)
      out_dir.mkdir(parents=True, exist_ok=True)
      out_fn = out_dir / "debug"
      with open(str(out_fn) + ".cubin", "wb") as f:
        f.write(ret.getbuffer())
      with open(str(fn) + ".cuasm") as src:
        with open(str(out_fn) + ".cuasm", "w") as f:
          f.write(src.read())
      with open(str(fn) + ".cu") as src:
        with open(str(out_fn) + ".cu", "w") as f:
          f.write(src.read())
    return bytes(ret.getbuffer())

class PTXCompiler(Compiler):
  def __init__(self, arch:str):
    self.arch = arch
    self.version = "7.8" if arch >= "sm_89" else "7.5"
    super().__init__(f"compile_ptx_{self.arch}")
  def compile(self, src:str) -> bytes: return src.replace("TARGET", self.arch).replace("VERSION", self.version).encode()

class CUDACompiler(Compiler):
  def __init__(self, arch:str):
    self.arch = arch
    check(cuda.nvrtcVersion((nvrtcMajor := ctypes.c_int()), (nvrtcMinor := ctypes.c_int())))
    self.compile_options = [f'--gpu-architecture={arch}', "-I/usr/local/cuda/include", "-I/usr/include", "-I/opt/cuda/include/"]
    if (nvrtcMajor.value, nvrtcMinor.value) >= (12, 4): self.compile_options.append("--minimal")
    super().__init__(f"compile_cuda_{self.arch}")
  def compile(self, src:str) -> bytes:
    check(cuda.nvrtcCreateProgram(ctypes.byref(prog := cuda.nvrtcProgram()), src.encode(), "<null>".encode(), 0, None, None))
    status = cuda.nvrtcCompileProgram(prog, len(self.compile_options), to_char_p_p([o.encode() for o in self.compile_options]))

    if status != 0: raise CompileError(f"compile failed: {_get_bytes(prog, cuda.nvrtcGetProgramLog, cuda.nvrtcGetProgramLogSize, check).decode()}")
    return _get_bytes(prog, cuda.nvrtcGetPTX, cuda.nvrtcGetPTXSize, check)

def cuda_disassemble(lib, arch):
  try:
    fn = (Path(tempfile.gettempdir()) / f"tinycuda_{hashlib.md5(lib).hexdigest()}").as_posix()
    with open(fn + ".ptx", "wb") as f: f.write(lib)
    subprocess.run(["ptxas", f"-arch={arch}", "-o", fn, fn+".ptx"], check=True)
    print(subprocess.check_output(['nvdisasm', fn]).decode('utf-8'))
  except Exception as e: print("failed to generate SASS", str(e))

=======
>>>>>>> 83a2543c
class CUDAProgram:
  def __init__(self, device:CUDADevice, name:str, lib:bytes):
    self.device, self.name, self.lib = device, name, lib
    if DEBUG >= 5: print("\n".join([f"{i+1:>3} {line}" for i, line in enumerate(pretty_ptx(lib.decode('utf-8')).split("\n"))]))
    if DEBUG >= 6: cuda_disassemble(lib, device.arch)

    check(cuda.cuCtxSetCurrent(self.device.context))
    self.module = cuda.CUmodule()
    status = cuda.cuModuleLoadData(ctypes.byref(self.module), lib)
    if status != 0:
      del self.module
      cuda_disassemble(lib, device.arch)
      raise RuntimeError(f"module load failed with status code {status}: {cuda.cudaError_enum__enumvalues[status]}")
    check(cuda.cuModuleGetFunction(ctypes.byref(prg := cuda.CUfunction()), self.module, name.encode("utf-8")))
    self.prg = prg #type: ignore

  def __del__(self):
    if hasattr(self, 'module'): check(cuda.cuModuleUnload(self.module))

  def __call__(self, *args, global_size:Tuple[int,int,int]=(1,1,1), local_size:Tuple[int,int,int]=(1,1,1), vals:Tuple[int, ...]=(), wait=False):
    check(cuda.cuCtxSetCurrent(self.device.context))
    if not hasattr(self, "vargs"):
      self.c_args, self.vargs = encode_args(args, vals) #type: ignore
    else:
      for i in range(len(args)): self.c_args.__setattr__(f'f{i}', args[i])
      for i in range(len(vals)): self.c_args.__setattr__(f'v{i}', vals[i])
    return cu_time_execution(lambda: check(cuda.cuLaunchKernel(self.prg, *global_size, *local_size, 0, None, None, self.vargs)), enable=wait)

class CUDAAllocator(LRUAllocator):
  def __init__(self, device:CUDADevice):
    self.device = device
    super().__init__()
  def _alloc(self, size, options:BufferOptions):
    check(cuda.cuCtxSetCurrent(self.device.context))
    if options.host: return init_c_var(ctypes.c_void_p(), lambda x: check(cuda.cuMemHostAlloc(ctypes.byref(x), size, 0x01)))
    return init_c_var(cuda.CUdeviceptr(), lambda x: check(cuda.cuMemAlloc_v2(ctypes.byref(x), size)))
  def _free(self, opaque, options:BufferOptions):
    if options.host: check(cuda.cuMemFreeHost(opaque))
    else: check(cuda.cuMemFree_v2(opaque))
  def copyin(self, dest, src:memoryview):
    check(cuda.cuCtxSetCurrent(self.device.context))
    host_mem = self.alloc(len(src), BufferOptions(host=True))
    self.device.pending_copyin.append((host_mem, len(src), BufferOptions(host=True)))
    ctypes.memmove(host_mem, from_mv(src), len(src))
    check(cuda.cuMemcpyHtoDAsync_v2(dest, host_mem, len(src), None))
  def copyout(self, dest:memoryview, src):
    CUDADevice.synchronize_system()
    check(cuda.cuCtxSetCurrent(self.device.context))
    check(cuda.cuMemcpyDtoH_v2(from_mv(dest), src, len(dest)))
  def transfer(self, dest, src, sz:int, src_dev, dest_dev):
    check(cuda.cuCtxSetCurrent(src_dev.context))
    check(cuda.cuEventCreate(ctypes.byref(sync_event := cuda.CUevent()), 0))
    check(cuda.cuMemcpyDtoDAsync_v2(dest, src, sz, None))
    check(cuda.cuEventRecord(sync_event, None))
    check(cuda.cuCtxSetCurrent(dest_dev.context))
    check(cuda.cuStreamWaitEvent(None, sync_event, 0)) # sync the default stream on the dest dev
  def offset(self, buf, size:int, offset:int): return ctypes.c_ulong(buf.value + offset)

class CUDADevice(Compiled):
  devices: List[CUDADevice] = []
  peer_access = False

  def __init__(self, device:str):
    device_id = int(device.split(":")[1]) if ":" in device else 0
    check(cuda.cuInit(0))
    self.cu_device = init_c_var(cuda.CUdevice(), lambda x: check(cuda.cuDeviceGet(ctypes.byref(x), device_id)))
    self.context = init_c_var(cuda.CUcontext(), lambda x: check(cuda.cuCtxCreate_v2(ctypes.byref(x), 0, self.cu_device)))
    check(cuda.cuDeviceComputeCapability(ctypes.byref(major := ctypes.c_int()), ctypes.byref(minor := ctypes.c_int()), device_id))

    for dev in CUDADevice.devices:
      check(cuda.cuDeviceCanAccessPeer(ctypes.byref(val := ctypes.c_int()), self.cu_device, dev.cu_device))
      if val.value != 1: continue
      check(cuda.cuCtxSetCurrent(dev.context))
      check(cuda.cuCtxEnablePeerAccess(self.context, 0))
      check(cuda.cuCtxSetCurrent(self.context))
      check(cuda.cuCtxEnablePeerAccess(dev.context, 0))
      CUDADevice.peer_access = True

    self.arch = f"sm_{major.value}{minor.value}"
    self.pending_copyin: List[Tuple[int, int, Optional[BufferOptions]]] = []
    CUDADevice.devices.append(self)

    from tinygrad.runtime.graph.cuda import CUDAGraph
    super().__init__(device, CUDAAllocator(self), PTXRenderer(self.arch) if PTX else CUDARenderer(self.arch),
                     PTXCompiler(self.arch) if PTX else CUDACompiler(self.arch), functools.partial(CUDAProgram, self), graph=CUDAGraph)

  def synchronize(self):
    check(cuda.cuCtxSetCurrent(self.context))
    check(cuda.cuCtxSynchronize())
    for opaque,sz,options in self.pending_copyin: self.allocator.free(opaque, sz, options)
    self.pending_copyin.clear()

  @staticmethod
  def synchronize_system():
    for d in CUDADevice.devices: d.synchronize()<|MERGE_RESOLUTION|>--- conflicted
+++ resolved
@@ -1,41 +1,13 @@
 from __future__ import annotations
-<<<<<<< HEAD
-import subprocess, hashlib, tempfile, ctypes, ctypes.util, functools, re
-from pathlib import Path
-from io import BytesIO
-=======
 import ctypes, ctypes.util, functools
->>>>>>> 83a2543c
 from typing import Tuple, Optional, List
 from tinygrad.helpers import DEBUG, getenv, from_mv, init_c_var, init_c_struct_t
 from tinygrad.device import Compiled, BufferOptions, LRUAllocator
 from tinygrad.renderer.cstyle import CUDARenderer
 from tinygrad.renderer.assembly import PTXRenderer
-<<<<<<< HEAD
-from CuAsm import CubinFile, CuAsmParser, CuAsmLogger
-
-if getenv("IOCTL"): import extra.nv_gpu_driver.nv_ioctl  # noqa: F401
-
-def pretty_ptx(s):
-  # all expressions match `<valid_before><expr><valid_after>` and replace it with `<valid_before>color(<expr>)<valid_after>`
-  s = re.sub(r'([!@<\[\s,\+\-;\n])((?:[_%$][\w%\$_]+(?:\.[xyz])?\:?)|(?:buf\d+))([<>\]\s,\+\-;\n\)])', lambda m:m[1]+colored(m[2], "blue")+m[3], s, flags=re.M) # identifiers  # noqa: E501
-  s = re.sub(r'(.)((?:b|s|u|f)(?:8|16|32|64)|pred)([\.\s])', lambda m:m[1]+colored(m[2], "green")+m[3], s, flags=re.M) # types
-  s = re.sub(r'^(\s*)([\w]+)(.*?;$)', lambda m:m[1]+colored(m[2], "yellow")+m[3], s, flags=re.M) # instructions
-  s = re.sub(r'([<>\[\]\s,\+\-;])((?:0[fF][0-9a-fA-F]{8})|(?:[0-9]+)|(?:0[xX][0-9a-fA-F]+))([<>\[\]\s,\+\-;])', lambda m:m[1]+colored(m[2], "yellow")+m[3], s, flags=re.M) # numbers  # noqa: E501
-  s = re.sub(r'(\.)(param|reg|global)', lambda m:m[1]+colored(m[2], "magenta"), s, flags=re.M) # space
-  s = re.sub(r'(\.)(version|target|address_size|visible|entry)', lambda m:m[1]+colored(m[2], "magenta"), s, flags=re.M) # derivatives
-  return s
-
-CUDACPU = getenv("CUDACPU") == 1
-if CUDACPU:
-  gpuocelot_lib = ctypes.CDLL(ctypes.util.find_library("gpuocelot"))
-  gpuocelot_lib.ptx_run.argtypes = [ctypes.c_char_p, ctypes.c_int, ctypes.POINTER(ctypes.c_void_p), ctypes.c_int, ctypes.c_int, ctypes.c_int, ctypes.c_int, ctypes.c_int, ctypes.c_int, ctypes.c_int]  # noqa: E501
-  cuda.cuLaunchKernel = lambda src, gx, gy, gz, lx, ly, lz, shared, stream, unused_extra, args: gpuocelot_lib.ptx_run(src, len(args), (ctypes.c_void_p * len(args))(*[ctypes.cast(x, ctypes.c_void_p) for x in args]), lx, ly, lz, gx, gy, gz, shared)  # type: ignore  # noqa: E501
-=======
 from tinygrad.runtime.autogen import cuda
 from tinygrad.runtime.support.compiler_cuda import cuda_disassemble, pretty_ptx, CUDACompiler, PTXCompiler, PTX
 if getenv("IOCTL"): import extra.nv_gpu_driver.nv_ioctl  # noqa: F401  # pylint: disable=unused-import
->>>>>>> 83a2543c
 
 def check(status):
   if status != 0: raise RuntimeError(f"CUDA Error {status}, {ctypes.string_at(init_c_var(ctypes.POINTER(ctypes.c_char)(), lambda x: cuda.cuGetErrorString(status, ctypes.byref(x)))).decode()}")  # noqa: E501
@@ -58,90 +30,6 @@
   for ev in evs: cuda.cuEventDestroy_v2(ev)
   return ret.value * 1e-3
 
-<<<<<<< HEAD
-def _get_bytes(arg, get_str, get_sz, check) -> bytes:
-  sz = init_c_var(ctypes.c_size_t(), lambda x: check(get_sz(arg, ctypes.byref(x))))
-  return ctypes.string_at(init_c_var(ctypes.create_string_buffer(sz.value), lambda x: check(get_str(arg, x))), size=sz.value)
-
-class SASSCompiler(Compiler):
-  def __init__(self, arch:str):
-    self.arch = arch
-    self.version = "7.8" if arch >= "sm_89" else "7.5"
-    super().__init__(f"compile_sass_{self.arch}")
-  def compile(self, src:str) -> bytes:
-    fn = (Path(tempfile.gettempdir()) / f"cuasm_{hashlib.md5(src.encode()).hexdigest()}").as_posix()
-    with open(fn + ".cuasm", "w") as f: f.write(src)
-    if out_dir := getenv("WRITE_SRC", ""):
-      out_dir = Path(out_dir)
-      out_dir.mkdir(parents=True, exist_ok=True)
-      with open(out_dir / "rendered.cuasm", "w") as f:
-        f.write(src)
-    ret = BytesIO()
-    cap = CuAsmParser()
-    cap.parse(fn + ".cuasm")
-    cap.saveAsCubin(ret)
-    return bytes(ret.getbuffer())
-
-class CuAsmCompiler(Compiler):
-  def __init__(self, arch:str):
-    self.arch = arch
-    self.version = "7.8" if arch >= "sm_89" else "7.5"
-    super().__init__(f"compile_cuasm_{self.arch}")
-  def compile(self, src:str) -> bytes:
-    print("cuasm compile")
-    fn = (Path(tempfile.gettempdir()) / f"cu_buf_{hashlib.md5(src.encode()).hexdigest()}").as_posix()
-    with open(fn + ".cu", "w") as f: f.write(src)
-    subprocess.run(["nvcc", "--cubin", "-arch=sm_89", "-o", fn + ".cubin", fn + ".cu"], stdout=subprocess.DEVNULL, stderr=subprocess.DEVNULL)
-    CubinFile(fn + ".cubin").saveAsCuAsm(fn + ".cuasm")
-    ret = BytesIO()
-    cap = CuAsmParser()
-    cap.parse(fn + ".cuasm")
-    cap.saveAsCubin(ret)
-    if out_dir := getenv("WRITE_SRC", ""):
-      out_dir = Path(out_dir)
-      out_dir.mkdir(parents=True, exist_ok=True)
-      out_fn = out_dir / "debug"
-      with open(str(out_fn) + ".cubin", "wb") as f:
-        f.write(ret.getbuffer())
-      with open(str(fn) + ".cuasm") as src:
-        with open(str(out_fn) + ".cuasm", "w") as f:
-          f.write(src.read())
-      with open(str(fn) + ".cu") as src:
-        with open(str(out_fn) + ".cu", "w") as f:
-          f.write(src.read())
-    return bytes(ret.getbuffer())
-
-class PTXCompiler(Compiler):
-  def __init__(self, arch:str):
-    self.arch = arch
-    self.version = "7.8" if arch >= "sm_89" else "7.5"
-    super().__init__(f"compile_ptx_{self.arch}")
-  def compile(self, src:str) -> bytes: return src.replace("TARGET", self.arch).replace("VERSION", self.version).encode()
-
-class CUDACompiler(Compiler):
-  def __init__(self, arch:str):
-    self.arch = arch
-    check(cuda.nvrtcVersion((nvrtcMajor := ctypes.c_int()), (nvrtcMinor := ctypes.c_int())))
-    self.compile_options = [f'--gpu-architecture={arch}', "-I/usr/local/cuda/include", "-I/usr/include", "-I/opt/cuda/include/"]
-    if (nvrtcMajor.value, nvrtcMinor.value) >= (12, 4): self.compile_options.append("--minimal")
-    super().__init__(f"compile_cuda_{self.arch}")
-  def compile(self, src:str) -> bytes:
-    check(cuda.nvrtcCreateProgram(ctypes.byref(prog := cuda.nvrtcProgram()), src.encode(), "<null>".encode(), 0, None, None))
-    status = cuda.nvrtcCompileProgram(prog, len(self.compile_options), to_char_p_p([o.encode() for o in self.compile_options]))
-
-    if status != 0: raise CompileError(f"compile failed: {_get_bytes(prog, cuda.nvrtcGetProgramLog, cuda.nvrtcGetProgramLogSize, check).decode()}")
-    return _get_bytes(prog, cuda.nvrtcGetPTX, cuda.nvrtcGetPTXSize, check)
-
-def cuda_disassemble(lib, arch):
-  try:
-    fn = (Path(tempfile.gettempdir()) / f"tinycuda_{hashlib.md5(lib).hexdigest()}").as_posix()
-    with open(fn + ".ptx", "wb") as f: f.write(lib)
-    subprocess.run(["ptxas", f"-arch={arch}", "-o", fn, fn+".ptx"], check=True)
-    print(subprocess.check_output(['nvdisasm', fn]).decode('utf-8'))
-  except Exception as e: print("failed to generate SASS", str(e))
-
-=======
->>>>>>> 83a2543c
 class CUDAProgram:
   def __init__(self, device:CUDADevice, name:str, lib:bytes):
     self.device, self.name, self.lib = device, name, lib
