--- conflicted
+++ resolved
@@ -275,7 +275,6 @@
         i, proc = 0, data_get(it)
         
       prev_cookies = []
-      post_cookies = []
       while proc is not None:
         GlobalCounters.reset()
         st = time.time()
@@ -373,13 +372,9 @@
   backbone = resnet.ResNeXt50_32X4D()
   backbone.load_from_pretrained()
   model = retinanet.RetinaNet(backbone)
-<<<<<<< HEAD
   if getenv("PRETRAINED"):
     print("loading retinanet from pretrained.")
     model.load_from_pretrained()
-=======
-  model.load_from_pretrained()
->>>>>>> a205d5c7
 
   # shard weights and initialize in order
   for k, x in get_state_dict(model).items():
@@ -500,14 +495,10 @@
     prev_cookies = []
     st = time.perf_counter()
     while proc is not None:
-<<<<<<< HEAD
       if i >= skip_train >= 0:
         print(f"skipped training at step {i}.")
         break
 
-=======
-      break
->>>>>>> a205d5c7
       tt = time.perf_counter()
       loss, proc = train_step(proc[0], proc[1], proc[2]).item(), proc[3]
       if len(prev_cookies) == getenv("STORE_COOKIES", 1):
@@ -555,12 +546,8 @@
       dl_cpus, post_cpus = cpus // 2, cpus - cpus // 2
       print(f"{dl_cpus=}, {post_cpus=}")
 
-<<<<<<< HEAD
       batch_loader = batch_load_retinanet(
         targets_val, anchors, batch_size=BS, val=True, shuffle=getenv("SHUFFLE", 0), max_procs=getenv("MAX_PROCS", 0), seed=seed*epochs+epoch)
-=======
-      batch_loader = batch_load_retinanet(targets_val, anchors, batch_size=BS, val=True, shuffle=False, seed=seed*epochs + epoch, max_procs=dl_cpus)
->>>>>>> a205d5c7
       it = iter(tqdm(batch_loader, total=steps_in_val_epoch, desc=f"epoch {epoch} (eval)"))
       i, proc = 0, data_get(it)
 
@@ -569,14 +556,6 @@
 
       dl_cookies, post_cookies = [], []
       while proc is not None:
-<<<<<<< HEAD
-        if i >= skip_eval >= 0:
-          print(f"skipped eval at step {i}.")
-          break
-
-        out, targets, proc = eval_step(proc[0]), proc[1], proc[3]  # drop inputs, keep cookie
-        if len(prev_cookies) == getenv("STORE_COOKIES", 1): prev_cookies = []  # free previous cookies after gpu work has been enqueued
-=======
         if i >= 10:
           break
         t0 = time.perf_counter()
@@ -584,7 +563,6 @@
         t1 = time.perf_counter()
 
         if len(dl_cookies) == getenv("STORE_COOKIES", 1): dl_cookies = []  # free previous cookies after gpu work has been enqueued
->>>>>>> a205d5c7
         try:
           next_proc = data_get(it)
         except StopIteration:
