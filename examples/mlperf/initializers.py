--- conflicted
+++ resolved
@@ -2,13 +2,9 @@
 from typing import Union, Tuple
 
 from tinygrad import Tensor, nn, dtypes
-<<<<<<< HEAD
 from tinygrad.multi import MultiLazyBuffer
 from tinygrad.helpers import prod, argfix, getenv
 from examples.hlb_cifar10 import UnsyncedBatchNorm
-=======
-from tinygrad.helpers import prod, argfix
->>>>>>> 3e56c842
 
 # rejection sampling truncated randn
 def rand_truncn(*shape, dtype=None, truncstds=2, **kwargs) -> Tensor:
@@ -102,15 +98,7 @@
     self.bias = Tensor.zeros(out_features, dtype=dtypes.float32) if bias else None
   
   def __call__(self, x:Tensor):
-<<<<<<< HEAD
-    matmul_dtype = dtypes.half if getenv("HALF_LINEAR", 0) else dtypes.default_float
-    # TODO: Remove contiguous once slow kernel compile without this contiguous is fixed
-    return x.contiguous().cast(matmul_dtype).linear(self.weight.contiguous().cast(matmul_dtype).transpose(), self.bias.cast(dtypes.default_float) if self.bias is not None else None)
-  
-=======
     return x.cast(dtypes.default_float).linear(self.weight.cast(dtypes.default_float).transpose(), self.bias.cast(dtypes.default_float) if self.bias is not None else None)
-
->>>>>>> 3e56c842
 class EmbeddingBert(nn.Embedding):
   def __init__(self, vocab_size:int, embed_size:int, std=0.02):
     self.vocab_sz, self.embed_sz = vocab_size, embed_size
