--- conflicted
+++ resolved
@@ -141,27 +141,15 @@
 
     self.url = model_urls[(self.num, self.groups, self.base_width)]
     for k, v in torch_load(fetch(self.url)).items():
-      if 'fc.' in k and self.fc is None:
-        continue
-
       obj: Tensor = get_child(self, k)
       dat = v.numpy()
 
       if 'fc.' in k and obj.shape != dat.shape:
         print("skipping fully connected layer")
         continue # Skip FC if transfer learning
-      if '.num_batches_tracked' in k and obj.shape == (1,) and v.shape == (): # bn.num_batches_tracked is zero dim in torch
-        dat = Tensor([dat.item()], device=obj.device, dtype=obj.dtype)
-      if ('.running_mean' in k or '.running_var' in k) and obj.shape != dat.shape: # shape mismatch when using unsynced batchnorm
-        dat = np.tile(dat, (obj.shape[0], 1))
 
-<<<<<<< HEAD
-      assert obj.shape == dat.shape, (k, obj.shape, dat.shape)
-      obj.assign(dat)
-=======
       if 'bn' not in k and 'downsample' not in k: assert obj.shape == dat.shape, (k, obj.shape, dat.shape)
       obj.assign(dat.reshape(obj.shape))
->>>>>>> 3e56c842
 
 ResNet18 = lambda num_classes=1000: ResNet(18, num_classes=num_classes)
 ResNet34 = lambda num_classes=1000: ResNet(34, num_classes=num_classes)
